--- conflicted
+++ resolved
@@ -945,17 +945,10 @@
 
 function delete-subnetworks() {
   if [[ ${ENABLE_IP_ALIASES:-} != "true" ]]; then
-<<<<<<< HEAD
-    if [[ "${ENABLE_BIG_CLUSTER_SUBNETS}" = "true" ]]; then
-      # If running in custom mode network we need to delete subnets
-      mode="$(gcloud compute networks list --filter="name=('${NETWORK}')" --project ${NETWORK_PROJECT} --format='value(x_gcloud_subnet_mode)' || true)"
-      if [[ "${mode}" == "custom" ]]; then
-=======
     # If running in custom mode network we need to delete subnets
-    mode="$(gcloud compute networks list ${NETWORK} --project ${NETWORK_PROJECT} --format='value(x_gcloud_mode)' || true)"
-    if [[ "${mode}" == "custom" ]]; then
+    mode="$(gcloud compute networks list --filter="name=('${NETWORK}')" --project ${NETWORK_PROJECT} --format='value(x_gcloud_subnet_mode)' || true)"
+    if [[ "${mode}" == "CUSTOM" ]]; then
       if [[ "${ENABLE_BIG_CLUSTER_SUBNETS}" = "true" ]]; then
->>>>>>> 6901fc37
         echo "Deleting default subnets..."
         # This value should be kept in sync with number of regions.
         local parallelism=9
